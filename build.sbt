publish / skip := true

<<<<<<< HEAD
val scala212V = "2.12.18"
val scala213V = "2.13.13"
=======
val scala212V = "2.12.19"
val scala213V = "2.13.12"
>>>>>>> ad7257ce
val scala3V = "3.3.1"

val scalaV = scala213V
val pekkoV = "1.0.2"

val MongoJavaDriverVersion = "4.11.1"
val Log4jVersion = "2.23.0"
val NettyVersion = "4.1.107.Final"

val commonDeps = Seq(
  ("org.apache.pekko"  %% "pekko-persistence" % pekkoV)
    .exclude("org.iq80.leveldb", "leveldb")
    .exclude("org.fusesource.leveldbjni", "leveldbjni-all"),
  ("nl.grons" %% "metrics4-scala" % "4.2.9"),
  "org.apache.pekko"         %% "pekko-persistence-query"   % pekkoV     % "compile",
  "org.apache.pekko"         %% "pekko-persistence"         % pekkoV     % "compile",
  "org.apache.pekko"         %% "pekko-actor"               % pekkoV     % "compile",
  "org.mongodb"               % "mongodb-driver-core"       % MongoJavaDriverVersion   % "compile",
  "org.mongodb"               % "mongodb-driver-legacy"     % MongoJavaDriverVersion   % "test",
  "org.slf4j"                 % "slf4j-api"                 % "1.7.36"  % "test",
  "org.apache.logging.log4j"  % "log4j-api"                 % Log4jVersion  % "test",
  "org.apache.logging.log4j"  % "log4j-core"                % Log4jVersion  % "test",
  "org.apache.logging.log4j"  % "log4j-slf4j-impl"          % Log4jVersion  % "test",
  "org.scalatest"             %% "scalatest"                % "3.2.18"   % "test",
  "org.scalatestplus"         %% "mockito-5-10"             % "3.2.18.0" % "test",
  "org.scalatestplus"         %% "junit-4-13"               % "3.2.18.0" % "test",
  "junit"                     % "junit"                     % "4.13.2"    % "test",
  "org.mockito"               % "mockito-core"              % "5.10.0" % "test",
  "org.apache.pekko"         %% "pekko-slf4j"               % pekkoV     % "test",
  "org.apache.pekko"         %% "pekko-testkit"             % pekkoV     % "test",
  "org.apache.pekko"         %% "pekko-persistence-tck"     % pekkoV     % "test",
  "org.apache.pekko"         %% "pekko-cluster-sharding"    % pekkoV     % "test"
)

lazy val Ci = config("ci").extend(Test)

ThisBuild / organization := "com.github.scullxbones"
ThisBuild / scalaVersion := scalaV
ThisBuild / versionScheme := Some("semver-spec")

import xerial.sbt.Sonatype._

ThisBuild / sonatypeProjectHosting := Some(GitHubHosting("scullxbones", "pekko-persistence-mongo", "scullduggery@gmail.com"))
ThisBuild / licenses := Seq("APL2" -> url("http://www.apache.org/licenses/LICENSE-2.0.txt"))
ThisBuild / developers := List(
    Developer(
      "scullxbones",
      "Brian Scully",
      "@scullxbones",
      url("https://github.com/scullxbones/")
    ),
    Developer(
      "thjaeckle",
      "Thomas Jäckle",
      "@thjaeckle",
      url("https://github.com/thjaeckle/")
    )
  )
ThisBuild / homepage := Some(url("https://github.com/scullxbones/pekko-persistence-mongo"))

val commonSettings = Seq(
  scalaVersion := scalaV,
  crossScalaVersions := Seq(scala212V, scala213V, scala3V),
  libraryDependencies ++= commonDeps,
  dependencyOverrides ++= Seq(
    "com.typesafe" % "config" % "1.4.3",
    "org.slf4j" % "slf4j-api" % "1.7.36",
    "org.apache.pekko" %% "pekko-stream" % pekkoV,
    "org.mongodb" % "mongodb-driver-legacy" % MongoJavaDriverVersion
  ),
  libraryDependencySchemes += "org.scala-lang.modules" %% "scala-java8-compat" % VersionScheme.Always,
  organization := "com.github.scullxbones",
  scalacOptions ++= Seq(
    "-unchecked",
    "-deprecation",
    "-encoding", "UTF-8",       // yes, this is 2 args
    "-feature",
    "-language:existentials",
    "-language:higherKinds",
    "-language:implicitConversions",
    // "-Xfatal-warnings",      Deprecations keep from enabling this
    "-Xlint",
    "-Ywarn-dead-code",        // N.B. doesn't work well with the ??? hole
    "-Ywarn-numeric-widen",
    "-Ywarn-value-discard",
    "-Xfuture",
    "-target:jvm-1.8"
  ),
  javacOptions ++= Seq(
    "-source", "1.8",
    "-target", "1.8",
    "-Xlint"
  ),
  resolvers ++= Seq(
    "Sonatype OSS Snapshots" at "https://oss.sonatype.org/content/repositories/snapshots"
  ),
  Test / parallelExecution := false,
  Test / testOptions += Tests.Argument("-oDS"),
  Ci / testOptions += Tests.Argument("-l", "org.scalatest.tags.Slow"),
  Test / fork := false,
) ++ inConfig(Ci)(Defaults.testTasks)

lazy val `pekko-persistence-mongodb` = (project in file("scala"))
  .settings(commonSettings:_*)
  .settings(
    libraryDependencies ++= Seq(
      "org.mongodb.scala" %% "mongo-scala-driver" % MongoJavaDriverVersion % "compile" cross CrossVersion.for3Use2_13,
      "org.mongodb.scala" %% "mongo-scala-bson"   % MongoJavaDriverVersion % "compile" cross CrossVersion.for3Use2_13,
      "io.netty"          % "netty-buffer"        % NettyVersion           % "compile",
      "io.netty"          % "netty-transport"     % NettyVersion           % "compile",
      "io.netty"          % "netty-handler"       % NettyVersion           % "compile",
      "org.reactivestreams" % "reactive-streams"  % "1.0.4"
    ),
    dependencyOverrides ++= Seq(
    )
  )
  .configs(Ci)

lazy val `pekko-persistence-mongo-tools` = (project in file("tools"))
  .dependsOn(`pekko-persistence-mongodb` % "test->test;compile->compile")
  .settings(commonSettings:_*)
  .settings(
    libraryDependencies ++= Seq(
      "org.mongodb.scala" %% "mongo-scala-driver" % MongoJavaDriverVersion % "compile" cross CrossVersion.for3Use2_13
    ),
    publish / skip := true
  )
  .configs(Ci)

lazy val `pekko-persistence-mongo` = (project in file("."))
  .aggregate(`pekko-persistence-mongodb`, `pekko-persistence-mongo-tools`)
  .settings(
    crossScalaVersions := Nil,
    publish / skip := true
  )<|MERGE_RESOLUTION|>--- conflicted
+++ resolved
@@ -1,12 +1,7 @@
 publish / skip := true
 
-<<<<<<< HEAD
-val scala212V = "2.12.18"
+val scala212V = "2.12.19"
 val scala213V = "2.13.13"
-=======
-val scala212V = "2.12.19"
-val scala213V = "2.13.12"
->>>>>>> ad7257ce
 val scala3V = "3.3.1"
 
 val scalaV = scala213V
