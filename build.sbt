--- conflicted
+++ resolved
@@ -8,13 +8,8 @@
 val pekkoV = "1.1.2"
 
 val MongoJavaDriverVersion = "5.2.0"
-<<<<<<< HEAD
-val Log4jVersion = "2.24.0"
 val NettyVersion = "4.1.114.Final"
-=======
 val Log4jVersion = "2.24.1"
-val NettyVersion = "4.1.113.Final"
->>>>>>> fb7ccddf
 
 val commonDeps = Seq(
   ("org.apache.pekko"  %% "pekko-persistence" % pekkoV)
