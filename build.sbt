--- conflicted
+++ resolved
@@ -114,11 +114,7 @@
   .settings(
     libraryDependencies ++=
       Seq("reactivemongo", "reactivemongo-akkastream")
-<<<<<<< HEAD
-        .map("org.reactivemongo" %% _ % "1.0.0-rc.3" % Compile)
-=======
         .map("org.reactivemongo" %% _ % "1.0.0" % Compile)
->>>>>>> 3137a603
         .map(_.exclude("com.typesafe.akka","akka-actor_2.11")
           .exclude("com.typesafe.akka","akka-actor_2.12")
           .exclude("com.typesafe.akka","akka-actor_2.13")
