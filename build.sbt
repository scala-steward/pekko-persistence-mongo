publish / skip := true

val scala212V = "2.12.20"
val scala213V = "2.13.16"
val scala3V = "3.6.4"

val scalaV = scala213V
val pekkoV = "1.1.5"

<<<<<<< HEAD
val MongoJavaDriverVersion = "5.5.1"
val NettyVersion = "4.1.124.Final"
val Log4jVersion = "2.24.3"
=======
val MongoJavaDriverVersion = "5.3.1"
val NettyVersion = "4.2.4.Final"
val Log4jVersion = "2.25.1"
>>>>>>> 55ec6d18

val commonDeps = Seq(
  ("org.apache.pekko"  %% "pekko-persistence" % pekkoV)
    .exclude("org.iq80.leveldb", "leveldb")
    .exclude("org.fusesource.leveldbjni", "leveldbjni-all"),
  "nl.grons"                 %% "metrics4-scala"            % "4.3.3",
  "org.apache.pekko"         %% "pekko-persistence-query"   % pekkoV     % "compile",
  "org.apache.pekko"         %% "pekko-persistence"         % pekkoV     % "compile",
  "org.apache.pekko"         %% "pekko-actor"               % pekkoV     % "compile",
  "org.mongodb"               % "mongodb-driver-core"       % MongoJavaDriverVersion   % "compile",
  "org.mongodb"               % "mongodb-driver-legacy"     % MongoJavaDriverVersion   % "test",
  "org.slf4j"                 % "slf4j-api"                 % "2.0.17"  % "test",
  "org.apache.logging.log4j"  % "log4j-api"                 % Log4jVersion  % "test",
  "org.apache.logging.log4j"  % "log4j-core"                % Log4jVersion  % "test",
  "org.apache.logging.log4j"  % "log4j-slf4j-impl"          % Log4jVersion  % "test",
  "org.scalatest"             %% "scalatest"                % "3.2.19"   % "test",
  "org.scalatestplus"         %% "mockito-5-10"             % "3.2.18.0" % "test",
  "org.scalatestplus"         %% "junit-4-13"               % "3.2.19.1" % "test",
  "junit"                     % "junit"                     % "4.13.2"    % "test",
  "org.mockito"               % "mockito-core"              % "5.19.0" % "test",
  "org.apache.pekko"         %% "pekko-slf4j"               % pekkoV     % "test",
  "org.apache.pekko"         %% "pekko-testkit"             % pekkoV     % "test",
  "org.apache.pekko"         %% "pekko-persistence-tck"     % pekkoV     % "test",
  "org.apache.pekko"         %% "pekko-cluster-sharding"    % pekkoV     % "test"
)

lazy val Ci = config("ci").extend(Test)

ThisBuild / organization := "com.github.scullxbones"
ThisBuild / scalaVersion := scalaV
ThisBuild / versionScheme := Some("semver-spec")

import xerial.sbt.Sonatype._

ThisBuild / sonatypeCredentialHost := sonatypeCentralHost
ThisBuild / sonatypeProjectHosting := Some(GitHubHosting("scullxbones", "pekko-persistence-mongo", "scullduggery@gmail.com"))
ThisBuild / licenses := Seq("APL2" -> url("http://www.apache.org/licenses/LICENSE-2.0.txt"))
ThisBuild / developers := List(
    Developer(
      "scullxbones",
      "Brian Scully",
      "@scullxbones",
      url("https://github.com/scullxbones/")
    ),
    Developer(
      "thjaeckle",
      "Thomas Jäckle",
      "@thjaeckle",
      url("https://github.com/thjaeckle/")
    )
  )
ThisBuild / homepage := Some(url("https://github.com/scullxbones/pekko-persistence-mongo"))

val commonSettings = Seq(
  scalaVersion := scalaV,
  crossScalaVersions := Seq(scala212V, scala213V, scala3V),
  libraryDependencies ++= commonDeps,
  dependencyOverrides ++= Seq(
    "com.typesafe" % "config" % "1.4.4",
    "org.slf4j" % "slf4j-api" % "2.0.17",
    "org.apache.pekko" %% "pekko-stream" % pekkoV,
    "org.mongodb" % "mongodb-driver-legacy" % MongoJavaDriverVersion
  ),
  libraryDependencySchemes += "org.scala-lang.modules" %% "scala-java8-compat" % VersionScheme.Always,
  organization := "com.github.scullxbones",
  scalacOptions ++= Seq(
    "-unchecked",
    "-deprecation",
    "-encoding", "UTF-8",       // yes, this is 2 args
    "-feature",
    "-language:existentials",
    "-language:higherKinds",
    "-language:implicitConversions",
    // "-Xfatal-warnings",      Deprecations keep from enabling this
    "-Xlint",
    "-Ywarn-dead-code",        // N.B. doesn't work well with the ??? hole
    "-Ywarn-numeric-widen",
    "-Ywarn-value-discard",
    "-Xfuture",
    "-target:jvm-1.8"
  ),
  javacOptions ++= Seq(
    "-source", "1.8",
    "-target", "1.8",
    "-Xlint"
  ),
  resolvers ++= Seq(
    "Sonatype OSS Snapshots" at "https://oss.sonatype.org/content/repositories/snapshots"
  ),
  Test / parallelExecution := false,
  Test / testOptions += Tests.Argument("-oDS"),
  Ci / testOptions += Tests.Argument("-l", "org.scalatest.tags.Slow"),
  Test / fork := false,
) ++ inConfig(Ci)(Defaults.testTasks)

lazy val `pekko-persistence-mongodb` = (project in file("scala"))
  .settings(commonSettings:_*)
  .settings(
    libraryDependencies ++= Seq(
      "org.mongodb.scala" %% "mongo-scala-driver" % MongoJavaDriverVersion % "compile" cross CrossVersion.for3Use2_13,
      "org.mongodb.scala" %% "mongo-scala-bson"   % MongoJavaDriverVersion % "compile" cross CrossVersion.for3Use2_13,
      "io.netty"          % "netty-buffer"        % NettyVersion           % "compile",
      "io.netty"          % "netty-transport"     % NettyVersion           % "compile",
      "io.netty"          % "netty-handler"       % NettyVersion           % "compile",
      "org.reactivestreams" % "reactive-streams"  % "1.0.4"
    ),
    dependencyOverrides ++= Seq(
    )
  )
  .configs(Ci)

lazy val `pekko-persistence-mongo-tools` = (project in file("tools"))
  .dependsOn(`pekko-persistence-mongodb` % "test->test;compile->compile")
  .settings(commonSettings:_*)
  .settings(
    libraryDependencies ++= Seq(
      "org.mongodb.scala" %% "mongo-scala-driver" % MongoJavaDriverVersion % "compile" cross CrossVersion.for3Use2_13
    ),
    publish / skip := true
  )
  .configs(Ci)

lazy val `pekko-persistence-mongo` = (project in file("."))
  .aggregate(`pekko-persistence-mongodb`, `pekko-persistence-mongo-tools`)
  .settings(
    crossScalaVersions := Nil,
    publish / skip := true
  )<|MERGE_RESOLUTION|>--- conflicted
+++ resolved
@@ -7,15 +7,9 @@
 val scalaV = scala213V
 val pekkoV = "1.1.5"
 
-<<<<<<< HEAD
 val MongoJavaDriverVersion = "5.5.1"
-val NettyVersion = "4.1.124.Final"
-val Log4jVersion = "2.24.3"
-=======
-val MongoJavaDriverVersion = "5.3.1"
 val NettyVersion = "4.2.4.Final"
 val Log4jVersion = "2.25.1"
->>>>>>> 55ec6d18
 
 val commonDeps = Seq(
   ("org.apache.pekko"  %% "pekko-persistence" % pekkoV)
