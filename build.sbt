--- conflicted
+++ resolved
@@ -37,13 +37,8 @@
   "org.apache.logging.log4j"  % "log4j-core"                % "2.12.1"     % "test",
   "org.apache.logging.log4j"  % "log4j-slf4j-impl"          % "2.12.1"     % "test",
   "org.scalatest"             %% "scalatest"                % "3.0.8"   % "test",
-<<<<<<< HEAD
-  "junit"                     % "junit"                     % "4.12"    % "test",
-  "org.mockito"               % "mockito-all"               % "1.9.5"   % "test",
-=======
   "junit"                     % "junit"                     % "4.11"    % "test",
   "org.mockito"               % "mockito-all"               % "1.10.19"   % "test",
->>>>>>> 34462f18
   "com.typesafe.akka"         %% "akka-slf4j"               % akkaV(sv) % "test",
   "com.typesafe.akka"         %% "akka-testkit"             % akkaV(sv) % "test",
   "com.typesafe.akka"         %% "akka-persistence-tck"     % akkaV(sv) % "test",
