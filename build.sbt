val releaseV = "3.0.7"

val scala212V = "2.12.15"
val scala213V = "2.13.7"

val scalaV = scala213V
val akkaV = "2.6.17"

val MongoJavaDriverVersion = "4.3.4"

val commonDeps = Seq(
  ("com.typesafe.akka"  %% "akka-persistence" % akkaV)
    .exclude("org.iq80.leveldb", "leveldb")
    .exclude("org.fusesource.leveldbjni", "leveldbjni-all"),
  ("nl.grons" %% "metrics4-akka_a25" % "4.1.19")
    .exclude("com.typesafe.akka", "akka-actor_2.11")
    .exclude("com.typesafe.akka", "akka-actor_2.12")
    .exclude("com.typesafe.akka", "akka-actor_2.13"),
  "com.typesafe.akka"         %% "akka-persistence-query"   % akkaV     % "compile",
  "com.typesafe.akka"         %% "akka-persistence"         % akkaV     % "compile",
  "com.typesafe.akka"         %% "akka-actor"               % akkaV     % "compile",
  "org.mongodb"               % "mongodb-driver-core"       % MongoJavaDriverVersion   % "compile",
  "org.mongodb"               % "mongodb-driver-legacy"     % MongoJavaDriverVersion   % "test",
  "org.slf4j"                 % "slf4j-api"                 % "1.7.32"  % "test",
  "org.apache.logging.log4j"  % "log4j-api"                 % "2.17.0"  % "test",
  "org.apache.logging.log4j"  % "log4j-core"                % "2.17.0"  % "test",
  "org.apache.logging.log4j"  % "log4j-slf4j-impl"          % "2.17.0"  % "test",
  "org.scalatest"             %% "scalatest"                % "3.2.10"   % "test",
  "org.scalatestplus"         %% "mockito-1-10"             % "3.1.0.0" % "test",
  "org.scalatestplus"         %% "junit-4-12"               % "3.2.2.0" % "test",
  "junit"                     % "junit"                     % "4.13.2"    % "test",
  "org.mockito"               % "mockito-all"               % "1.10.19" % "test",
  "com.typesafe.akka"         %% "akka-slf4j"               % akkaV     % "test",
  "com.typesafe.akka"         %% "akka-testkit"             % akkaV     % "test",
  "com.typesafe.akka"         %% "akka-persistence-tck"     % akkaV     % "test",
  "com.typesafe.akka"         %% "akka-cluster-sharding"    % akkaV     % "test"
)

lazy val Ci = config("ci").extend(Test)

ThisBuild / organization := "com.github.scullxbones"
ThisBuild / version      := releaseV
ThisBuild / scalaVersion := scalaV

val commonSettings = Seq(
  scalaVersion := scalaV,
  crossScalaVersions := Seq(scala212V, scala213V),
  libraryDependencies ++= commonDeps,
  dependencyOverrides ++= Seq(
    "com.typesafe" % "config" % "1.3.2",
    "org.slf4j" % "slf4j-api" % "1.7.32",
    "com.typesafe.akka" %% "akka-stream" % akkaV,
    "org.mongodb" % "mongodb-driver-legacy" % MongoJavaDriverVersion
  ),
  version := releaseV,
  organization := "com.github.scullxbones",
  scalacOptions ++= Seq(
    "-unchecked",
    "-deprecation",
    "-encoding", "UTF-8",       // yes, this is 2 args
    "-feature",
    "-language:existentials",
    "-language:higherKinds",
    "-language:implicitConversions",
    // "-Xfatal-warnings",      Deprecations keep from enabling this
    "-Xlint",
    "-Ywarn-dead-code",        // N.B. doesn't work well with the ??? hole
    "-Ywarn-numeric-widen",
    "-Ywarn-value-discard",
    "-Xfuture",
    "-target:jvm-1.8"
  ),
  javacOptions ++= Seq(
    "-source", "1.8",
    "-target", "1.8",
    "-Xlint"
  ),
  resolvers ++= Seq(
    "Typesafe Releases" at "https://repo.typesafe.com/typesafe/releases/",
    "Typesafe Snapshots" at "https://repo.typesafe.com/typesafe/snapshots/",
    "Sonatype OSS Snapshots" at "https://oss.sonatype.org/content/repositories/snapshots"
  ),
  parallelExecution in Test := false,
  testOptions in Test += Tests.Argument("-oDS"),
  testOptions in Ci += Tests.Argument("-l", "org.scalatest.tags.Slow"),
  fork in Test := false,
  publishTo := sonatypePublishTo.value,
  publishConfiguration := publishConfiguration.value.withOverwrite(true),
  publishLocalConfiguration := publishLocalConfiguration.value.withOverwrite(true)
) ++ inConfig(Ci)(Defaults.testTasks)

lazy val `akka-persistence-mongo-common` = (project in file("common"))
  .settings(commonSettings:_*)
  .configs(Ci)

lazy val `akka-persistence-mongo-scala` = (project in file("scala"))
  .dependsOn(`akka-persistence-mongo-common` % "test->test;compile->compile")
  .settings(commonSettings:_*)
  .settings(
    libraryDependencies ++= Seq(
<<<<<<< HEAD
      "org.mongodb.scala" %% "mongo-scala-driver" % "4.3.2"        % "compile",
      "org.mongodb.scala" %% "mongo-scala-bson"   % "4.3.2"        % "compile",
      "io.netty"          % "netty-buffer"        % "4.1.72.Final" % "compile",
      "io.netty"          % "netty-transport"     % "4.1.72.Final" % "compile",
      "io.netty"          % "netty-handler"       % "4.1.72.Final" % "compile",
=======
      "org.mongodb.scala" %% "mongo-scala-driver" % "4.3.4"        % "compile",
      "org.mongodb.scala" %% "mongo-scala-bson"   % "4.3.4"        % "compile",
      "io.netty"          % "netty-buffer"        % "4.1.67.Final" % "compile",
      "io.netty"          % "netty-transport"     % "4.1.67.Final" % "compile",
      "io.netty"          % "netty-handler"       % "4.1.67.Final" % "compile",
>>>>>>> 590210cc
      "org.reactivestreams" % "reactive-streams"  % "1.0.3"
    ),
    dependencyOverrides ++= Seq(
    )
  )
  .configs(Ci)

lazy val `akka-persistence-mongo-rxmongo` = (project in file("rxmongo"))
  .dependsOn(`akka-persistence-mongo-common` % "test->test;compile->compile")
  .settings(commonSettings)
  .settings(
    libraryDependencies ++=
      Seq("reactivemongo", "reactivemongo-akkastream")
        .map("org.reactivemongo" %% _ % "1.0.10" % Compile)
        .map(_.exclude("com.typesafe.akka","akka-actor_2.11")
          .exclude("com.typesafe.akka","akka-actor_2.12")
          .exclude("com.typesafe.akka","akka-actor_2.13")
          .excludeAll(ExclusionRule("org.apache.logging.log4j"))
        )
  )
  .configs(Ci)

lazy val `akka-persistence-mongo-tools` = (project in file("tools"))
  .dependsOn(`akka-persistence-mongo-scala` % "test->test;compile->compile")
  .settings(commonSettings:_*)
  .settings(
    libraryDependencies ++= Seq(
      "org.mongodb.scala" %% "mongo-scala-driver" % "2.7.0" % "compile"
    )
  )
  .configs(Ci)

lazy val `akka-persistence-mongo` = (project in file("."))
  .aggregate(`akka-persistence-mongo-common`, `akka-persistence-mongo-rxmongo`, `akka-persistence-mongo-scala`, `akka-persistence-mongo-tools`)
  .settings(
    crossScalaVersions := Nil,
    skip in publish := true,
    publishTo := Some(Resolver.file("file", new File("target/unusedrepo")))
  )<|MERGE_RESOLUTION|>--- conflicted
+++ resolved
@@ -98,19 +98,11 @@
   .settings(commonSettings:_*)
   .settings(
     libraryDependencies ++= Seq(
-<<<<<<< HEAD
-      "org.mongodb.scala" %% "mongo-scala-driver" % "4.3.2"        % "compile",
-      "org.mongodb.scala" %% "mongo-scala-bson"   % "4.3.2"        % "compile",
+      "org.mongodb.scala" %% "mongo-scala-driver" % "4.3.4"        % "compile",
+      "org.mongodb.scala" %% "mongo-scala-bson"   % "4.3.4"        % "compile",
       "io.netty"          % "netty-buffer"        % "4.1.72.Final" % "compile",
       "io.netty"          % "netty-transport"     % "4.1.72.Final" % "compile",
       "io.netty"          % "netty-handler"       % "4.1.72.Final" % "compile",
-=======
-      "org.mongodb.scala" %% "mongo-scala-driver" % "4.3.4"        % "compile",
-      "org.mongodb.scala" %% "mongo-scala-bson"   % "4.3.4"        % "compile",
-      "io.netty"          % "netty-buffer"        % "4.1.67.Final" % "compile",
-      "io.netty"          % "netty-transport"     % "4.1.67.Final" % "compile",
-      "io.netty"          % "netty-handler"       % "4.1.67.Final" % "compile",
->>>>>>> 590210cc
       "org.reactivestreams" % "reactive-streams"  % "1.0.3"
     ),
     dependencyOverrides ++= Seq(
