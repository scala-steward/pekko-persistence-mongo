--- conflicted
+++ resolved
@@ -120,17 +120,10 @@
     libraryDependencies ++= Seq(
       "org.mongodb.scala" %% "mongo-scala-driver" % "2.7.0"        % "compile",
       "org.mongodb.scala" %% "mongo-scala-bson"   % "2.7.0"        % "compile",
-<<<<<<< HEAD
-      "io.netty"          % "netty-buffer"        % "4.1.39.Final" % "compile",
-      "io.netty"          % "netty-transport"     % "4.1.39.Final" % "compile",
-      "io.netty"          % "netty-handler"       % "4.1.39.Final" % "compile",
-      "org.reactivestreams" % "reactive-streams"  % "1.0.2"
-=======
       "io.netty"          % "netty-buffer"        % "4.1.17.Final" % "compile",
       "io.netty"          % "netty-transport"     % "4.1.17.Final" % "compile",
       "io.netty"          % "netty-handler"       % "4.1.17.Final" % "compile",
       "org.reactivestreams" % "reactive-streams"  % "1.0.3"
->>>>>>> 34462f18
     )
   )
   .configs(Travis)
