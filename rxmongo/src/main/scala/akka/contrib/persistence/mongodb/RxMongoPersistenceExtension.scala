--- conflicted
+++ resolved
@@ -68,11 +68,7 @@
   private[this] def wait[T](awaitable: Awaitable[T])(implicit duration: Duration): T =
     Await.result(awaitable, duration)
 
-<<<<<<< HEAD
-  def walk(collection: BSONCollection)(previous: Future[Seq[WriteResult]], doc: BSONDocument)(implicit ec: ExecutionContext): Cursor.State[Future[Seq[WriteResult]]] = {
-=======
   def walk(collection: BSONCollection)(previous: Seq[WriteResult], doc: BSONDocument)(implicit ec: ExecutionContext): Future[Seq[WriteResult]] = {
->>>>>>> 12f35a2a
     import DefaultBSONHandlers._
     import Producer._
     import RxMongoSerializers._
